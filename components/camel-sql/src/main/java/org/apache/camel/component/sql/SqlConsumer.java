--- conflicted
+++ resolved
@@ -211,11 +211,7 @@
         int total = exchanges.size();
 
         if (maxMessagesPerPoll > 0 && total == maxMessagesPerPoll) {
-<<<<<<< HEAD
-            log.debug("Limiting to maximum messages to poll " + maxMessagesPerPoll + " as there were more messages in this poll.");
-=======
             log.debug("Maximum messages to poll is {} and there were exactly {} messages in this poll.", maxMessagesPerPoll, total);
->>>>>>> 401a6686
         }
 
         for (int index = 0; index < total && isBatchAllowed(); index++) {
